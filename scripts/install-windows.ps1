# iDRAC Updater Orchestrator - Windows PowerShell Installation Script
# Run as Administrator

param(
    [string]$InstallPath = "C:\Program Files\iDRAC Orchestrator",
    [string]$DataPath = "C:\ProgramData\iDRAC Orchestrator",
    [switch]$QuickStart = $false,
    [switch]$UseSQLite = $false
)

# Allow interactive selection of database when not specified
if (-not $PSBoundParameters.ContainsKey('UseSQLite')) {
    $choice = Read-Host "Use SQLite for faster setup? (Y/N)"
    if ($choice -match '^[Yy]') {
        $UseSQLite = $true
    }
}

# Check if running as Administrator
if (-NOT ([Security.Principal.WindowsPrincipal] [Security.Principal.WindowsIdentity]::GetCurrent()).IsInRole([Security.Principal.WindowsBuiltInRole] "Administrator")) {
    Write-Error "This script must be run as Administrator. Right-click PowerShell and select 'Run as Administrator'"
    exit 1
}

Write-Host "========================================" -ForegroundColor Cyan
Write-Host "  iDRAC Updater Orchestrator Installer" -ForegroundColor Cyan  
Write-Host "  Windows Edition" -ForegroundColor Cyan
if ($UseSQLite) {
    Write-Host "  Fast Setup Mode (SQLite)" -ForegroundColor Yellow
} else {
    Write-Host "  Full Setup Mode (PostgreSQL)" -ForegroundColor Green
}
Write-Host "========================================" -ForegroundColor Cyan

# Function to write colored output
function Write-Info($message) {
    Write-Host "[INFO] $message" -ForegroundColor Blue
}

function Write-Success($message) {
    Write-Host "[SUCCESS] $message" -ForegroundColor Green
}

function Write-Warning($message) {
    Write-Host "[WARNING] $message" -ForegroundColor Yellow
}

function Write-Error($message) {
    Write-Host "[ERROR] $message" -ForegroundColor Red
}

# Check system requirements
function Test-SystemRequirements {
    Write-Info "Checking system requirements..."
    
    # Check Windows version
    $version = [System.Environment]::OSVersion.Version
    if ($version.Major -lt 10) {
        Write-Warning "Windows 10/Server 2016 or later is recommended"
    } else {
        Write-Success "Windows version check passed"
    }
    
    # Check available memory
    $memory = Get-CimInstance -ClassName Win32_ComputerSystem | Select-Object -ExpandProperty TotalPhysicalMemory
    $memoryGB = [Math]::Round($memory / 1GB)
    
    if ($memoryGB -lt 4) {
        Write-Warning "System has ${memoryGB}GB RAM. Minimum 4GB recommended."
    } else {
        Write-Success "Memory check passed (${memoryGB}GB available)"
    }
    
    # Check disk space
    $disk = Get-CimInstance -ClassName Win32_LogicalDisk -Filter "DeviceID='C:'" | Select-Object -ExpandProperty FreeSpace
    $diskGB = [Math]::Round($disk / 1GB)
    
    if ($diskGB -lt 20) {
        Write-Warning "Low disk space: ${diskGB}GB available. 20GB recommended."
    } else {
        Write-Success "Disk space check passed (${diskGB}GB available)"
    }
}

# Install Chocolatey if not present
function Install-Chocolatey {
    if (Get-Command choco -ErrorAction SilentlyContinue) {
        Write-Success "Chocolatey already installed"
        return
    }
    
    Write-Info "Installing Chocolatey package manager..."
    
    Set-ExecutionPolicy Bypass -Scope Process -Force
    [System.Net.ServicePointManager]::SecurityProtocol = [System.Net.ServicePointManager]::SecurityProtocol -bor 3072
    Invoke-Expression ((New-Object System.Net.WebClient).DownloadString('https://community.chocolatey.org/install.ps1'))
    
    # Refresh environment variables
    $env:ChocolateyInstall = Convert-Path "$((Get-Command choco).Path)\..\.."
    Import-Module "$env:ChocolateyInstall\helpers\chocolateyProfile.psm1"
    
    Write-Success "Chocolatey installed successfully"
}

# Install Node.js
function Install-NodeJS {
    if (Get-Command node -ErrorAction SilentlyContinue) {
        $nodeVersion = node --version
        Write-Success "Node.js already installed: $nodeVersion"
        return
    }
    
    Write-Info "Installing Node.js..."
    choco install nodejs -y
    
    # Refresh PATH
    $env:PATH = [System.Environment]::GetEnvironmentVariable("PATH","Machine") + ";" + [System.Environment]::GetEnvironmentVariable("PATH","User")
    
    Write-Success "Node.js installed successfully"
}

# Install Git
function Install-Git {
    if (Get-Command git -ErrorAction SilentlyContinue) {
        $gitVersion = git --version
        Write-Success "Git already installed: $gitVersion"
        return
    }

    Write-Info "Installing Git..."
    choco install git -y | Out-Null

    Write-Success "Git installed successfully"
}

# Install Database (PostgreSQL or SQLite)
function Install-Database {
    param([switch]$UseSQLite = $false)
    
    if ($UseSQLite) {
        Write-Info "Using SQLite database (faster setup)..."
        
        # Create SQLite database path
        $sqliteDb = "$DataPath\idrac_orchestrator.db"
        New-Item -ItemType Directory -Force -Path (Split-Path $sqliteDb) | Out-Null
        
        # Store database URL for SQLite
        "sqlite:$sqliteDb" | Out-File -FilePath "$DataPath\db_connection.txt" -Encoding UTF8
        
        Write-Success "SQLite database configured"
        return
    }
    
    # Check if PostgreSQL is already installed
    if (Get-Service postgresql* -ErrorAction SilentlyContinue) {
        Write-Success "PostgreSQL already installed"
        return
    }
    
    Write-Info "Installing PostgreSQL (this may take a few minutes)..."
    Write-Warning "For faster setup, you can restart with -UseSQLite flag"
    
    # Generate random password
    $dbPassword = -join ((65..90) + (97..122) + (48..57) | Get-Random -Count 16 | % {[char]$_})
    
    # Install PostgreSQL with progress
    Write-Info "Downloading PostgreSQL package..."
    choco install postgresql --params "/Password:$dbPassword" -y --no-progress
    
    # Smart wait for service to be ready
    Write-Info "Waiting for PostgreSQL service to start..."
    $timeout = 120
    $elapsed = 0
    do {
        Start-Sleep -Seconds 5
        $elapsed += 5
        $service = Get-Service postgresql* -ErrorAction SilentlyContinue | Where-Object { $_.Status -eq "Running" }
        if ($service) { break }
        Write-Host "." -NoNewline
    } while ($elapsed -lt $timeout)
    
    if (-not $service) {
        Write-Error "PostgreSQL service failed to start within $timeout seconds"
        return
    }
    
    Write-Host ""
    Write-Info "Setting up database and user..."
    
    # Set environment and combine SQL commands for efficiency
    $env:PGPASSWORD = $dbPassword
    $sqlCommands = @"
CREATE DATABASE idrac_orchestrator;
CREATE USER idrac_admin WITH ENCRYPTED PASSWORD '$dbPassword';
GRANT ALL PRIVILEGES ON DATABASE idrac_orchestrator TO idrac_admin;
"@
    
    # Execute all SQL commands at once
    $sqlCommands | & "C:\Program Files\PostgreSQL\15\bin\psql.exe" -U postgres -f -
    
    # Store database connection info
    "postgresql://idrac_admin:$dbPassword@localhost:5432/idrac_orchestrator" | Out-File -FilePath "$DataPath\db_connection.txt" -Encoding UTF8
    
    Write-Success "PostgreSQL installed and configured"
}

# Create application directories
function New-AppDirectories {
    Write-Info "Creating application directories..."
    
    New-Item -ItemType Directory -Force -Path $InstallPath | Out-Null
    New-Item -ItemType Directory -Force -Path $DataPath | Out-Null
    New-Item -ItemType Directory -Force -Path "$DataPath\logs" | Out-Null
    New-Item -ItemType Directory -Force -Path "$DataPath\firmware" | Out-Null
    New-Item -ItemType Directory -Force -Path "$DataPath\config" | Out-Null
    
    Write-Success "Directories created"
}

# Download and install application
function Install-Application {
    Write-Info "Installing application files..."

<<<<<<< HEAD
    # Determine if we're running from the source repository
=======
    # Determine project root even when script is executed via a web request
>>>>>>> 986bcbca
    $scriptPath = $PSCommandPath
    if (-not $scriptPath) { $scriptPath = $MyInvocation.MyCommand.Path }
    if ($scriptPath) {
        $scriptDir = Split-Path -Parent $scriptPath
<<<<<<< HEAD
        $candidateRoot = Resolve-Path -LiteralPath (Join-Path $scriptDir "..") -ErrorAction SilentlyContinue
        if ($candidateRoot -and (Test-Path (Join-Path $candidateRoot 'package.json'))) {
            $projectRoot = $candidateRoot
        }
    }

    if (-not $projectRoot) {
        $projectRoot = Join-Path $env:TEMP 'idrac-orchestrator'
        if (Test-Path $projectRoot) { Remove-Item $projectRoot -Recurse -Force }
        Write-Info "Cloning source repository..."
        git clone https://github.com/i0mja/idrac-orchestrator $projectRoot | Out-Null
    }

    $distSource = Join-Path $projectRoot 'dist'
    if (-not (Test-Path $distSource)) {
        Write-Info "Installing Node dependencies..."
        Push-Location $projectRoot
        npm install --omit=dev | Out-Null
        Write-Info "Building application..."
        npm run build | Out-Null
        Pop-Location
        $distSource = Join-Path $projectRoot 'dist'
    }
=======
    } else {
        $scriptDir = Get-Location
    }

    $projectRoot = Resolve-Path -LiteralPath (Join-Path $scriptDir "..") -ErrorAction SilentlyContinue
    if (-not $projectRoot) {
        Write-Error "Unable to determine project root. Ensure the script resides in the 'scripts' directory of the repository or download a release package."
        exit 1
    }

    $distSource = Join-Path $projectRoot "dist"
>>>>>>> 986bcbca

    if (-not (Test-Path $distSource)) {
        Write-Error "Unable to build application. See output above for details."
        exit 1
    }

    New-Item -ItemType Directory -Path $InstallPath -Force | Out-Null
    Copy-Item -Path $distSource -Destination $InstallPath -Recurse -Force
    $servePath = Join-Path (Join-Path $projectRoot 'server') 'serve.js'
    Copy-Item -Path $servePath -Destination (Join-Path $InstallPath 'serve.js') -Force

    Write-Success "Application files installed"
}

# Create configuration files
function New-Configuration {
    Write-Info "Creating configuration files..."
    
    # Read database connection info
    $databaseUrl = Get-Content "$DataPath\db_connection.txt" -Raw -ErrorAction SilentlyContinue
    if (-not $databaseUrl) {
        $databaseUrl = "sqlite:$DataPath\idrac_orchestrator.db"
    }
    $databaseUrl = $databaseUrl.Trim()
    
    # Generate secrets
    $jwtSecret = -join ((65..90) + (97..122) + (48..57) | Get-Random -Count 64 | % {[char]$_})
    $encryptionKey = -join ((65..90) + (97..122) + (48..57) | Get-Random -Count 64 | % {[char]$_})
    
    # Create environment configuration
    $config = @"
# iDRAC Orchestrator Configuration
# Generated on $(Get-Date)

NODE_ENV=production
PORT=3000
HOST=0.0.0.0

# Database
DATABASE_URL=$databaseUrl

# Security
JWT_SECRET=$jwtSecret
ENCRYPTION_KEY=$encryptionKey
SESSION_TIMEOUT=3600

# Storage
FIRMWARE_STORAGE_PATH=$DataPath\firmware
MAX_FIRMWARE_SIZE=2GB

# Logging
LOG_LEVEL=info
LOG_FILE=$DataPath\logs\app.log
LOG_RETENTION_DAYS=30
"@

    $config | Out-File -FilePath "$DataPath\config\production.env" -Encoding UTF8
    
    Write-Success "Configuration files created"
}

# Create Windows Service
function New-WindowsService {
    Write-Info "Creating Windows service..."

    choco install nssm -y | Out-Null

    $nodeExe = (Get-Command node).Source
    $nssmExe = (Get-Command nssm).Source

    & $nssmExe install "iDRAC Orchestrator" $nodeExe "serve.js"
    & $nssmExe set "iDRAC Orchestrator" AppDirectory $InstallPath
    & $nssmExe set "iDRAC Orchestrator" AppEnvironmentExtra "PORT=3000"
    & $nssmExe set "iDRAC Orchestrator" DisplayName "iDRAC Updater Orchestrator"
    & $nssmExe set "iDRAC Orchestrator" Description "Enterprise Dell iDRAC firmware management system"
    & $nssmExe set "iDRAC Orchestrator" Start SERVICE_AUTO_START
    & $nssmExe set "iDRAC Orchestrator" AppStdout "$DataPath\logs\service.log"
    & $nssmExe set "iDRAC Orchestrator" AppStderr "$DataPath\logs\error.log"

    Write-Success "Windows service created"
}

# Configure firewall
function Set-FirewallRules {
    Write-Info "Configuring Windows Firewall..."
    
    # Allow inbound connections on port 3000
    New-NetFirewallRule -DisplayName "iDRAC Orchestrator HTTP" -Direction Inbound -Protocol TCP -LocalPort 3000 -Action Allow -ErrorAction SilentlyContinue
    New-NetFirewallRule -DisplayName "iDRAC Orchestrator HTTPS" -Direction Inbound -Protocol TCP -LocalPort 443 -Action Allow -ErrorAction SilentlyContinue
    
    Write-Success "Firewall rules configured"
}

# Start services
function Start-Services {
    Write-Info "Starting services..."
    
    # Start PostgreSQL if not running
    $pgService = Get-Service postgresql* | Select-Object -First 1
    if ($pgService.Status -ne "Running") {
        Start-Service $pgService.Name
    }
    
    # Start application service
    Start-Service "iDRAC Orchestrator"
    
    # Wait for application to start
    Start-Sleep -Seconds 15
    
    # Test connection
    try {
        $response = Invoke-WebRequest -Uri "http://localhost:3000/health.txt" -TimeoutSec 10
        if ($response.StatusCode -eq 200) {
            Write-Success "Application started successfully"
        }
    }
    catch {
        Write-Warning "Application may still be starting. Check service status with: Get-Service 'iDRAC Orchestrator'"
    }
}

# Create desktop shortcut
function New-DesktopShortcut {
    Write-Info "Creating desktop shortcut..."
    
    $WshShell = New-Object -comObject WScript.Shell
    $Shortcut = $WshShell.CreateShortcut("$env:USERPROFILE\Desktop\iDRAC Orchestrator.lnk")
    $Shortcut.TargetPath = "http://localhost:3000"
    $Shortcut.Description = "iDRAC Updater Orchestrator Web Interface"
    $Shortcut.IconLocation = "$InstallPath\assets\icon.ico"
    $Shortcut.Save()
    
    Write-Success "Desktop shortcut created"
}

# Main installation function
function Start-Installation {
    try {
        Write-Info "Starting installation..."
        
        Test-SystemRequirements
        Install-Chocolatey
        Install-NodeJS
        Install-Git
        Install-Database -UseSQLite:$UseSQLite
        New-AppDirectories
        Install-Application
        New-Configuration
        New-WindowsService
        Set-FirewallRules
        Start-Services
        New-DesktopShortcut
        
        Write-Host ""
        Write-Host "========================================" -ForegroundColor Green
        Write-Success "Installation completed successfully!"
        Write-Host "========================================" -ForegroundColor Green
        Write-Host ""
        if ($UseSQLite) {
            Write-Host "SQLite Mode - Perfect for testing and development!" -ForegroundColor Yellow
            Write-Host "For production, consider re-running without -UseSQLite flag" -ForegroundColor Gray
        }
        Write-Host ""
        Write-Host "Next steps:" -ForegroundColor Yellow
        Write-Host "1. Open http://localhost:3000 in your browser" -ForegroundColor White
        Write-Host "2. Complete the setup wizard" -ForegroundColor White
        Write-Host "3. Configure your VMware vCenter connections" -ForegroundColor White
        Write-Host "4. Add Dell server credentials" -ForegroundColor White
        Write-Host ""
        Write-Host "Service Management:" -ForegroundColor Yellow
        Write-Host "  Status:   Get-Service 'iDRAC Orchestrator'" -ForegroundColor White
        Write-Host "  Stop:     Stop-Service 'iDRAC Orchestrator'" -ForegroundColor White
        Write-Host "  Start:    Start-Service 'iDRAC Orchestrator'" -ForegroundColor White
        Write-Host "  Restart:  Restart-Service 'iDRAC Orchestrator'" -ForegroundColor White
        Write-Host ""
        Write-Host "Configuration:" -ForegroundColor Yellow
        Write-Host "  App Files:  $InstallPath" -ForegroundColor White
        Write-Host "  Data Dir:   $DataPath" -ForegroundColor White
        Write-Host "  Config:     $DataPath\config\production.env" -ForegroundColor White
        Write-Host "  Logs:       $DataPath\logs\" -ForegroundColor White
        Write-Host ""
        
        # Open web browser
        Start-Process "http://localhost:3000"
    }
    catch {
        Write-Error "Installation failed: $($_.Exception.Message)"
        Write-Host "Check the logs in $DataPath\logs\ for more details" -ForegroundColor Yellow
        exit 1
    }
}

# Run installation
Start-Installation<|MERGE_RESOLUTION|>--- conflicted
+++ resolved
@@ -221,16 +221,12 @@
 function Install-Application {
     Write-Info "Installing application files..."
 
-<<<<<<< HEAD
-    # Determine if we're running from the source repository
-=======
     # Determine project root even when script is executed via a web request
->>>>>>> 986bcbca
     $scriptPath = $PSCommandPath
     if (-not $scriptPath) { $scriptPath = $MyInvocation.MyCommand.Path }
+    
     if ($scriptPath) {
         $scriptDir = Split-Path -Parent $scriptPath
-<<<<<<< HEAD
         $candidateRoot = Resolve-Path -LiteralPath (Join-Path $scriptDir "..") -ErrorAction SilentlyContinue
         if ($candidateRoot -and (Test-Path (Join-Path $candidateRoot 'package.json'))) {
             $projectRoot = $candidateRoot
@@ -254,19 +250,6 @@
         Pop-Location
         $distSource = Join-Path $projectRoot 'dist'
     }
-=======
-    } else {
-        $scriptDir = Get-Location
-    }
-
-    $projectRoot = Resolve-Path -LiteralPath (Join-Path $scriptDir "..") -ErrorAction SilentlyContinue
-    if (-not $projectRoot) {
-        Write-Error "Unable to determine project root. Ensure the script resides in the 'scripts' directory of the repository or download a release package."
-        exit 1
-    }
-
-    $distSource = Join-Path $projectRoot "dist"
->>>>>>> 986bcbca
 
     if (-not (Test-Path $distSource)) {
         Write-Error "Unable to build application. See output above for details."
