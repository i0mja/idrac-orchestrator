--- conflicted
+++ resolved
@@ -310,10 +310,6 @@
     Write-Info "Installing application files..."
 
     Test-BuildDependencies
-<<<<<<< HEAD
-
-=======
->>>>>>> e4bfa599
     # Initialize install log
     $installLog = Join-Path $DataPath 'logs\\install.log'
     Remove-Item $installLog -ErrorAction SilentlyContinue
@@ -355,11 +351,8 @@
         Push-Location $projectRoot
         try {
             # Install all dependencies including dev dependencies for build
-<<<<<<< HEAD
             $previousNodeEnv = $env:NODE_ENV
             $env:NODE_ENV = "development"
-=======
->>>>>>> e4bfa599
             $npmInstall = npm install 2>&1
             $npmInstall | Out-File -FilePath $installLog -Append
             if ($LASTEXITCODE -ne 0) {
@@ -367,7 +360,6 @@
                 $npmInstall | Select-Object -Last 20 | ForEach-Object { Write-Warning $_ }
                 exit 1
             }
-<<<<<<< HEAD
             if ($previousNodeEnv) {
                 $env:NODE_ENV = $previousNodeEnv
             } else {
@@ -377,11 +369,6 @@
             $viteCmd = Join-Path $projectRoot 'node_modules\\.bin\\vite.cmd'
             $vitePs1 = Join-Path $projectRoot 'node_modules\\.bin\\vite.ps1'
             if (-not (Test-Path $viteCmd) -and -not (Test-Path $vitePs1)) {
-=======
-
-            $viteBin = Join-Path $projectRoot 'node_modules\\.bin\\vite.cmd'
-            if (-not (Test-Path $viteBin)) {
->>>>>>> e4bfa599
                 Write-Error "Required build tool 'vite' is missing after npm install."
                 Write-Info "Run 'npm install' manually or install Vite with 'npm install --save-dev vite' and re-run the installer."
                 Write-Info "See install.log for full details: $installLog"
