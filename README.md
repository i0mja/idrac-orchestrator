# iDRAC Updater Orchestrator

A comprehensive enterprise-grade solution for orchestrating firmware updates across Dell server infrastructure with VMware vCenter integration. This system ensures zero-downtime rolling updates while maintaining cluster availability and respecting maintenance windows.

## 🚀 Quick Start (5 Minutes)

Get up and running instantly with our one-click installation:

### Option 1: RHEL 9 Optimized (Recommended)

```bash
# RedHat Enterprise Linux 9, Rocky Linux 9, AlmaLinux 9
curl -fsSL https://raw.githubusercontent.com/i0mja/idrac-orchestrator/main/install-rhel.sh | sudo bash
```

**✅ Optimized for RHEL 9 • ✅ SELinux configured • ✅ systemd integration • ✅ Enterprise ready**

### Option 2: Docker (Universal)

```bash
curl -fsSL https://raw.githubusercontent.com/i0mja/idrac-orchestrator/main/install.sh | bash
```

**✅ Works on any platform • ✅ Complete setup in 5 minutes • ✅ Auto-configures everything**

### Option 3: Windows Server

```powershell
# Run as Administrator in PowerShell
# Single command installer – prompts for SQLite or PostgreSQL
Set-ExecutionPolicy Bypass -Scope Process -Force; \
  iwr https://raw.githubusercontent.com/i0mja/idrac-orchestrator/main/scripts/install-windows.ps1 -useb | iex
```
<<<<<<< HEAD

This script:

- Installs Chocolatey, Git, and Node.js if they aren't already present
- Clones the repository and builds the app automatically
- Configures either SQLite (fast) or PostgreSQL (production)
- Requires no manual `npm` commands

### Option 4: Try Demo Mode

=======

### Option 4: Try Demo Mode

>>>>>>> 986bcbca
```bash
npx idrac-orchestrator-demo
```

**✅ No installation • ✅ Sample data included • ✅ Ready in 1 minute**

### Option 5: Advanced Setup

See [QUICK_START.md](QUICK_START.md) for detailed options or [DEPLOYMENT.md](DEPLOYMENT.md) for production deployment.

---

## 🚀 Features

### Core Capabilities

- **Cluster-Aware Rolling Updates** - Intelligent firmware orchestration that respects VMware DRS/HA constraints
- **Real-time Health Monitoring** - Comprehensive server health checks via Redfish API and vCenter integration
- **Maintenance Window Enforcement** - Automatic scheduling and compliance with datacenter maintenance policies
- **Credential Management** - Secure, hierarchical credential profiles with IP-based assignment
- **Firmware Library** - Centralized firmware package management with compatibility validation
- **Multi-Datacenter Support** - Geographic distribution awareness with timezone handling

### Enterprise Integration

- **VMware vCenter** - Native REST API integration for cluster synchronization and host management
- **Dell iDRAC** - Redfish API integration for firmware updates and hardware monitoring
- **LDAP/Active Directory** - Enterprise authentication and user management
- **Supabase Backend** - Real-time database with edge functions for scalable operations

### Safety & Compliance

- **Preflight Checks** - Comprehensive validation before initiating updates
- **Rollback Capabilities** - Automated recovery procedures for failed updates
- **Audit Logging** - Complete audit trail of all operations and system events
- **Role-Based Access Control** - Granular permissions for operations and configuration

## 🏗️ Architecture

### System Components

```
┌─────────────────┐    ┌─────────────────┐    ┌─────────────────┐
│   React Web UI │────│  Supabase Edge  │────│   Dell iDRAC    │
│                 │    │    Functions    │    │   Redfish API   │
└─────────────────┘    └─────────────────┘    └─────────────────┘
         │                       │                       │
         │              ┌─────────────────┐             │
         └──────────────│  PostgreSQL DB  │─────────────┘
                        │   + Realtime    │
                        └─────────────────┘
                                 │
                        ┌─────────────────┐
                        │  VMware vCenter │
                        │    REST API     │
                        └─────────────────┘
```

### Technology Stack

- **Frontend**: React 18 + TypeScript + Tailwind CSS
- **Backend**: Supabase Edge Functions (Deno)
- **Database**: PostgreSQL with Row Level Security
- **Real-time**: Supabase Realtime subscriptions
- **Storage**: Supabase Storage for firmware files
- **APIs**: VMware vCenter REST API, Dell Redfish API

## 📋 Prerequisites

**For One-Click Installation:**

- Docker Desktop or Docker Engine (recommended)
- OR Windows Server 2016+ / Linux Ubuntu 18.04+
- 4GB RAM, 20GB disk space
- Network access to Dell servers and VMware vCenter

**For Manual Setup:**

- Node.js 18+ and npm/yarn
- PostgreSQL 15+ database server
- VMware vCenter access with API credentials
- Dell servers with iDRAC access
- Network connectivity between orchestrator and target infrastructure

## 🛠️ Installation & Setup

### Quick Start (Recommended)

**1. Run One-Click Installer**

```bash
# RHEL 9 / Rocky Linux 9 / AlmaLinux 9 (Recommended for Enterprise)
curl -fsSL https://raw.githubusercontent.com/i0mja/idrac-orchestrator/main/install-rhel.sh | sudo bash

# Docker (works everywhere)
curl -fsSL https://raw.githubusercontent.com/i0mja/idrac-orchestrator/main/install.sh | bash

# Other Linux distributions
curl -fsSL https://raw.githubusercontent.com/i0mja/idrac-orchestrator/main/install.sh | sudo bash
```

**2. Access Web Interface**

```
http://localhost:3000
Default login: admin@localhost (password generated during setup)
```

**3. Complete 2-Minute Setup Wizard**

- Configure VMware vCenter connections
- Set up Dell server credential profiles
- Define datacenters and maintenance windows
- Test connectivity and start managing servers

### Alternative Installation Methods

| Method                                                               | Time   | Best For                             |
| -------------------------------------------------------------------- | ------ | ------------------------------------ |
| **[RHEL 9 Optimized](QUICK_START.md#option-4-linux-native)**         | 8 min  | RHEL/Rocky/AlmaLinux 9 (recommended) |
| **[One-Click Docker](QUICK_START.md#option-1-docker-recommended)**   | 5 min  | Universal compatibility              |
| **[Windows PowerShell](QUICK_START.md#option-4-windows-server)**     | 10 min | Windows Server environments          |
| **[Demo Mode](QUICK_START.md#option-2-demo-mode)**                   | 1 min  | Testing and evaluation               |
| **[Cloud Deployment](DEPLOYMENT.md#option-3-kubernetes-deployment)** | 15 min | AWS, Azure, GCP                      |
| **[Manual Setup](INSTALLATION.md)**                                  | 30 min | Custom configurations                |

### Legacy/Manual Installation

For custom deployments or development environments, see the detailed guides:

- **[INSTALLATION.md](INSTALLATION.md)** - Detailed manual installation
- **[DEPLOYMENT.md](DEPLOYMENT.md)** - Production deployment guide
- **[Docker Compose](docker-compose.prod.yml)** - Self-hosted containers

### Local Development

1. Ensure [Node.js](https://nodejs.org/) 18 or 20 is installed.
2. Copy `.env.example` to `.env` and fill in Supabase values.
3. Install dependencies and start the dev server:

```bash
npm install
npm run dev
```

The app will be available at [http://localhost:8080](http://localhost:8080).

### Docker

Build and run the production image:

```bash
docker build -t idrac-orchestrator \
  --build-arg VITE_SUPABASE_URL=https://your-project.supabase.co \
  --build-arg VITE_SUPABASE_PUBLISHABLE_KEY=your_anon_key .
docker run -p 3000:3000 idrac-orchestrator
```

## 📚 Documentation

| Guide                                  | Purpose                               |
| -------------------------------------- | ------------------------------------- |
| **[QUICK_START.md](QUICK_START.md)**   | 5-minute installation options         |
| **[INSTALLATION.md](INSTALLATION.md)** | Detailed manual setup                 |
| **[DEPLOYMENT.md](DEPLOYMENT.md)**     | Production deployment                 |
| **[CODE_STYLE.md](CODE_STYLE.md)**     | Development standards and conventions |
| **[agents.md](agents.md)**             | Technical architecture                |

## 🎯 Post-Installation

After installation, complete the setup wizard:
**1. Complete Setup Wizard** (2 minutes)

- Organization settings and timezone
- VMware vCenter connections
- Dell server credential profiles
- Network discovery and datacenters

**2. Verify Connectivity**

- Test vCenter API access
- Validate iDRAC credentials
- Run server discovery
- Check health status

**3. Upload Firmware Packages**

- Download Dell firmware from support site
- Or use built-in Dell firmware downloader
- Validate compatibility matrices
- Organize by server models

**4. Configure Maintenance Windows**

- Define datacenter maintenance schedules
- Set timezone-aware windows
- Configure approval workflows
- Test emergency override procedures

**5. Schedule First Update**

- Start with non-production servers
- Create rolling update plan
- Review orchestration settings
- Monitor progress in real-time

### Main Interface Areas

**Dashboard Overview**

- Fleet health status indicators
- **Active Operations** - Currently running update jobs and orchestrations
- **Maintenance Windows** - Upcoming scheduled maintenance
- **Recent Events** - System activity and alerts

### Server Management

**Global Inventory** (`/inventory`)

- View all discovered servers across datacenters
- Check connectivity status and credential assignments
- Access server details and health information
- Initiate individual server operations

**Discovery** (`/discovery`)

- Automated server discovery via network scanning
- vCenter host synchronization
- Credential validation and assignment

### Firmware Management

**Firmware Packages** (`/firmware`)

- Upload and manage firmware packages
- View compatibility matrices
- Download Dell firmware packages
- Schedule fleet-wide updates

### Orchestration

**Update Scheduling** (`/scheduler`)

- Create rolling update plans
- Configure maintenance windows
- Set cluster update policies
- Monitor orchestration progress

**Command Center** (`/scheduler/command`)

- Real-time orchestration control
- Pause/resume/cancel operations
- View detailed job progress
- Emergency stop capabilities

### Monitoring & Alerts

**Health Checks** (`/health`)

- Comprehensive server health monitoring
- Redfish API status validation
- vCenter connectivity checks
- Hardware status aggregation

**System Events** (`/alerts`)

- Real-time system alerts and notifications
- Event acknowledgment and management
- Audit trail and compliance reporting

## 🔧 Configuration

### Credential Profiles

Configure hierarchical credential assignment:

```yaml
Priority Order:
1. Host-specific overrides
2. IP range assignments
3. Datacenter defaults
4. Global defaults
```

### Maintenance Windows

Set up datacenter maintenance policies:

```yaml
Datacenter Configuration:
  - Timezone handling
  - Maintenance window schedules
  - Emergency override policies
  - Notification preferences
```

### Update Policies

Configure rolling update behavior:

```yaml
Cluster Policies:
  - Maximum concurrent hosts
  - Minimum hosts online
  - DRS/HA requirements
  - Rollback triggers
```

## 📋 System Requirements

### Minimum Requirements

- **CPU**: 2 cores
- **RAM**: 4GB
- **Storage**: 20GB
- **OS**: Linux, Windows Server, or macOS with Docker

### Recommended Production

- **CPU**: 4+ cores
- **RAM**: 8GB+
- **Storage**: 100GB SSD
- **OS**: Linux Ubuntu 20.04+ or Windows Server 2019+
- **Network**: Gigabit connectivity to server management networks

### Supported Platforms

| Platform                           | Installation Method      | Status                 |
| ---------------------------------- | ------------------------ | ---------------------- |
| **Docker**                         | One-click script         | ✅ Recommended         |
| **RHEL 9 / Rocky 9 / AlmaLinux 9** | Optimized native install | ✅ **Primary Support** |
| **Ubuntu 20.04+**                  | Native install           | ✅ Supported           |
| **CentOS Stream 9**                | RHEL script              | ✅ Supported           |
| **Windows Server 2019+**           | PowerShell script        | ✅ Supported           |
| **AWS/Azure/GCP**                  | Cloud templates          | ✅ Supported           |
| **Kubernetes**                     | Helm charts              | ✅ Supported           |

## 🛡️ Security

### Authentication & Authorization

- Supabase Auth integration with role-based access control
- Row Level Security (RLS) policies on all tables
- Encrypted credential storage with hierarchical access

### Network Security

- TLS encryption for all API communications
- Credential-based authentication for device access
- Network segmentation support for management interfaces

### Audit & Compliance

- Complete audit trail of all operations
- Immutable event logging
- Compliance reporting for enterprise requirements

## 🚨 Troubleshooting

### Common Issues

**Connection Problems**

- Verify network connectivity to iDRAC interfaces
- Check credential assignments and authentication
- Validate certificate trust for SSL connections

**Orchestration Failures**

- Review preflight check results
- Verify cluster health and DRS/HA status
- Check maintenance window compliance

**Performance Issues**

- Monitor concurrent operation limits
- Review database query performance
- Check edge function execution logs

### Monitoring

Access detailed logs through:

- Supabase Functions logs for edge function execution
- System Events table for application-level events
- PostgreSQL logs for database operations
- Browser developer tools for frontend issues

## 📊 Monitoring & Observability

### Real-time Dashboards

- Server health status across all datacenters
- Active update job progress and status
- Orchestration plan execution monitoring
- System performance metrics

### Alerting

- Failed update notifications
- Server health degradation alerts
- Maintenance window violations
- Security and access anomalies

## 🤝 Contributing

### Development Setup

1. Fork the repository
2. Create a feature branch
3. Install dependencies and set up local Supabase
4. Make your changes with appropriate tests
5. Submit a pull request with detailed description

### Code Standards

- TypeScript strict mode enabled
- ESLint and Prettier configuration
- Comprehensive error handling
- Real-time update patterns

## 📄 License

This project is licensed under the MIT License - see the [LICENSE](LICENSE) file for details.

## 🆘 Getting Help

### Quick Support Options

- 📖 **[Quick Start Guide](QUICK_START.md)** - Get running in 5 minutes
- 🔧 **[Installation Guide](INSTALLATION.md)** - Detailed setup instructions
- 🚀 **[Deployment Guide](DEPLOYMENT.md)** - Production deployment
- 🏗️ **[Architecture Guide](agents.md)** - Technical deep-dive

### Community & Support

- 💬 [Discussion Forum](https://github.com/i0mja/idrac-orchestrator/discussions)
- 🐛 [Report Issues](https://github.com/i0mja/idrac-orchestrator/issues)
- 📧 [Enterprise Support](mailto:support@idrac-orchestrator.com)
- 📚 [Documentation](https://docs.idrac-orchestrator.com)

### Common Solutions

| Issue                          | Quick Fix                                           |
| ------------------------------ | --------------------------------------------------- |
| **Port 3000 busy**             | `docker stop $(docker ps -q)` or use different port |
| **Database connection failed** | Run `docker-compose restart postgres`               |
| **vCenter SSL errors**         | Enable "Ignore SSL" in vCenter settings             |
| **Permission denied**          | Run installer as administrator/root                 |

---

**⚠️ Important**: This system manages critical infrastructure. Always test in non-production environments first and follow your organization's change management procedures.<|MERGE_RESOLUTION|>--- conflicted
+++ resolved
@@ -31,7 +31,6 @@
 Set-ExecutionPolicy Bypass -Scope Process -Force; \
   iwr https://raw.githubusercontent.com/i0mja/idrac-orchestrator/main/scripts/install-windows.ps1 -useb | iex
 ```
-<<<<<<< HEAD
 
 This script:
 
@@ -40,13 +39,6 @@
 - Configures either SQLite (fast) or PostgreSQL (production)
 - Requires no manual `npm` commands
 
-### Option 4: Try Demo Mode
-
-=======
-
-### Option 4: Try Demo Mode
-
->>>>>>> 986bcbca
 ```bash
 npx idrac-orchestrator-demo
 ```
